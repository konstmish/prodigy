import math
from typing import TYPE_CHECKING, Any, Callable, Optional

import torch
import torch.optim
import logging
import os
import torch.distributed as dist

if TYPE_CHECKING:
    from torch.optim.optimizer import _params_t
else:
    _params_t = Any


class Prodigy(torch.optim.Optimizer):
    r"""
    Implements Adam with Prodigy step-sizes.
    Leave LR set to 1 unless you encounter instability.
   
    Arguments:
        params (iterable):
            Iterable of parameters to optimize or dicts defining parameter groups.
        lr (float):
            Learning rate adjustment parameter. Increases or decreases the Prodigy learning rate.
        betas (Tuple[float, float], optional): coefficients used for computing
            running averages of gradient and its square (default: (0.9, 0.999))
        beta3 (float):
            coefficients for computing the Prodidy stepsize using running averages.
            If set to None, uses the value of square root of beta2 (default: None).
        eps (float):
            Term added to the denominator outside of the root operation to improve numerical stability. (default: 1e-8).
        weight_decay (float):
            Weight decay, i.e. a L2 penalty (default: 0).
        decouple (boolean):
            Use AdamW style decoupled weight decay
        use_bias_correction (boolean):
            Turn on Adam's bias correction. Off by default.
        safeguard_warmup (boolean):
            Remove lr from the denominator of D estimate to avoid issues during warm-up stage. Off by default.
        d0 (float):
            Initial D estimate for D-adaptation (default 1e-6). Rarely needs changing.
        d_coef (float):
            Coefficient in the expression for the estimate of d (default 1.0).
            Values such as 0.5 and 2.0 typically work as well. 
            Changing this parameter is the preferred way to tune the method.
        growth_rate (float):
            prevent the D estimate from growing faster than this multiplicative rate.
            Default is inf, for unrestricted. Values like 1.02 give a kind of learning
            rate warmup effect.
        fsdp_in_use (bool):
            If you're using sharded parameters, this should be set to True. The optimizer
            will attempt to auto-detect this, but if you're using an implementation other
            than PyTorch's builtin version, the auto-detection won't work.
    """
    def __init__(self, params, lr=1.0,
                 betas=(0.9, 0.999), beta3=None,
                 eps=1e-8, weight_decay=0, decouple=True, 
                 use_bias_correction=False, safeguard_warmup=False,
                 d0=1e-6, d_coef=1.0, growth_rate=float('inf'),
                 fsdp_in_use=False,
                 slice_p=1):
        if not 0.0 < d0:
            raise ValueError("Invalid d0 value: {}".format(d0))
        if not 0.0 < lr:
            raise ValueError("Invalid learning rate: {}".format(lr))
        if not 0.0 < eps:
            raise ValueError("Invalid epsilon value: {}".format(eps))
        if not 0.0 <= betas[0] < 1.0:
            raise ValueError("Invalid beta parameter at index 0: {}".format(betas[0]))
        if not 0.0 <= betas[1] < 1.0:
            raise ValueError("Invalid beta parameter at index 1: {}".format(betas[1]))

        if decouple and weight_decay > 0:
            print(f"Using decoupled weight decay")

       
        defaults = dict(lr=lr, betas=betas, beta3=beta3,
                        eps=eps, weight_decay=weight_decay,
                        d=d0, d0=d0, d_max=d0,
                        d_numerator=0.0, d_coef=d_coef,
                        k=0, growth_rate=growth_rate,
                        use_bias_correction=use_bias_correction,
                        decouple=decouple, safeguard_warmup=safeguard_warmup,
                        fsdp_in_use=fsdp_in_use,
                        slice_p=slice_p)
        self.d0 = d0
        super().__init__(params, defaults)

    @property
    def supports_memory_efficient_fp16(self):
        return False

    @property
    def supports_flat_params(self):
        return True

    def step(self, closure=None):
        """Performs a single optimization step.

        Arguments:
            closure (callable, optional): A closure that reevaluates the model
                and returns the loss.
        """
        loss = None
        if closure is not None:
            loss = closure()

        d_denom = 0.0

        group = self.param_groups[0]
        use_bias_correction = group['use_bias_correction']
        beta1, beta2 = group['betas']
        beta3 = group['beta3']
        if beta3 is None:
            beta3 = math.sqrt(beta2)
        k = group['k']

        d = group['d']
        d_max = group['d_max']
        d_coef = group['d_coef']
        lr = max(group['lr'] for group in self.param_groups)

        if use_bias_correction:
            bias_correction = ((1 - beta2**(k+1))**0.5) / (1 - beta1**(k+1))
        else:
            bias_correction = 1

        dlr = d*lr*bias_correction
       
        growth_rate = group['growth_rate']
        decouple = group['decouple']
        fsdp_in_use = group['fsdp_in_use']

        d_numerator = group['d_numerator']
        d_numerator *= beta3

        for group in self.param_groups:
            decay = group['weight_decay']
            k = group['k']
            eps = group['eps']
            group_lr = group['lr']
            d0 = group['d0']
            safeguard_warmup = group['safeguard_warmup']
            slice_p = group['slice_p']

            if group_lr not in [lr, 0.0]:
                raise RuntimeError(f"Setting different lr values in different parameter groups is only supported for values of 0")

            for p in group['params']:
                if p.grad is None:
                    continue
                if hasattr(p, "_fsdp_flattened"):
                    fsdp_in_use = True
               
                grad = p.grad.data
               
                # Apply weight decay (coupled variant)
                if decay != 0 and not decouple:
                    grad.add_(p.data, alpha=decay)

                state = self.state[p]

                # State initialization
                if 'step' not in state:
                    state['step'] = 0
<<<<<<< HEAD
                    state['s'] = torch.zeros_like(p.data.flatten()[::slice_p]).detach()
                    state['p0'] = p.flatten()[::slice_p].detach().clone()
=======
                    state['s'] = torch.zeros_like(p.data).detach()
                    if p.count_nonzero() > 0:
                        state['p0'] = p.detach().clone()
                    else: state['p0'] = torch.tensor(0, device=p.device, dtype=p.dtype)

>>>>>>> 5bd635ce
                    # Exponential moving average of gradient values
                    state['exp_avg'] = torch.zeros_like(p.data).detach()
                    # Exponential moving average of squared gradient values
                    state['exp_avg_sq'] = torch.zeros_like(p.data).detach()

                exp_avg, exp_avg_sq = state['exp_avg'], state['exp_avg_sq']
               
                s = state['s']
                p0 = state['p0']

                if group_lr > 0.0:
                    # we use d / d0 instead of just d to avoid getting values that are too small
                    sliced_grad = grad.flatten()[::slice_p]
                    d_numerator += (d / d0) * dlr * torch.dot(sliced_grad, p0.data - p.data.flatten()[::slice_p]).item()

                    # Adam EMA updates
                    exp_avg.mul_(beta1).add_(grad, alpha=d * (1-beta1))
                    exp_avg_sq.mul_(beta2).addcmul_(grad, grad, value=d * d * (1-beta2))

                    if safeguard_warmup:
                        s.mul_(beta3).add_(sliced_grad, alpha=((d / d0) * d))
                    else:
                        s.mul_(beta3).add_(sliced_grad, alpha=((d / d0) * dlr))
                    d_denom += s.abs().sum().item()

            ######

        d_hat = d

        # if we have not done any progres, return
        # if we have any gradients available, will have d_denom > 0 (unless \|g\|=0)
        if d_denom == 0:
            return loss
       
        if lr > 0.0:
            if fsdp_in_use:
                dist_tensor = torch.zeros(2).cuda()
                dist_tensor[0] = d_numerator
                dist_tensor[1] = d_denom
                dist.all_reduce(dist_tensor, op=dist.ReduceOp.SUM)
                global_d_numerator = dist_tensor[0]
                global_d_denom = dist_tensor[1]
            else:
                global_d_numerator = d_numerator
                global_d_denom = d_denom

            d_hat = d_coef * global_d_numerator / global_d_denom
            if d == group['d0']:
                d = max(d, d_hat)
            d_max = max(d_max, d_hat)
            d = min(d_max, d * growth_rate)

        for group in self.param_groups:
            group['d_numerator'] = global_d_numerator
            group['d_denom'] = global_d_denom
            group['d'] = d
            group['d_max'] = d_max
            group['d_hat'] = d_hat

            decay = group['weight_decay']
            k = group['k']
            eps = group['eps']

            for p in group['params']:
                if p.grad is None:
                    continue
                grad = p.grad.data

                state = self.state[p]

                exp_avg, exp_avg_sq = state['exp_avg'], state['exp_avg_sq']

                state['step'] += 1

                denom = exp_avg_sq.sqrt().add_(d * eps)

                # Apply weight decay (decoupled variant)
                if decay != 0 and decouple:
                    p.data.add_(p.data, alpha=-decay * dlr)


                ### Take step
                p.data.addcdiv_(exp_avg, denom, value=-dlr)

            group['k'] = k + 1

        return loss
        <|MERGE_RESOLUTION|>--- conflicted
+++ resolved
@@ -52,6 +52,9 @@
             If you're using sharded parameters, this should be set to True. The optimizer
             will attempt to auto-detect this, but if you're using an implementation other
             than PyTorch's builtin version, the auto-detection won't work.
+        slice_p (int): Reduce memory usage by calculating LR adaptation statistics on only every 
+            pth entry of each tensor. For values > 1 this an an approximation to standard 
+            Prodigy. Values ~10 are reasonable (default 1).
     """
     def __init__(self, params, lr=1.0,
                  betas=(0.9, 0.999), beta3=None,
@@ -164,16 +167,14 @@
                 # State initialization
                 if 'step' not in state:
                     state['step'] = 0
-<<<<<<< HEAD
+
                     state['s'] = torch.zeros_like(p.data.flatten()[::slice_p]).detach()
-                    state['p0'] = p.flatten()[::slice_p].detach().clone()
-=======
-                    state['s'] = torch.zeros_like(p.data).detach()
+
                     if p.count_nonzero() > 0:
-                        state['p0'] = p.detach().clone()
-                    else: state['p0'] = torch.tensor(0, device=p.device, dtype=p.dtype)
-
->>>>>>> 5bd635ce
+                        state['p0'] = p.flatten()[::slice_p].detach().clone()
+                    else: 
+                        state['p0'] = torch.tensor(0, device=p.device, dtype=p.dtype)
+
                     # Exponential moving average of gradient values
                     state['exp_avg'] = torch.zeros_like(p.data).detach()
                     # Exponential moving average of squared gradient values
