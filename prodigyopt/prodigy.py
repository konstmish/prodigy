--- conflicted
+++ resolved
@@ -62,13 +62,10 @@
                  use_bias_correction=False, safeguard_warmup=False,
                  d0=1e-6, d_coef=1.0, growth_rate=float('inf'),
                  fsdp_in_use=False,
-<<<<<<< HEAD
+                 slice_p=1,
                  factored=False,
                  eps2=1e-30,
                  update_clip=None):
-=======
-                 slice_p=1):
->>>>>>> 85caa3d7
         if not 0.0 < d0:
             raise ValueError("Invalid d0 value: {}".format(d0))
         if not 0.0 < lr:
@@ -92,13 +89,10 @@
                         use_bias_correction=use_bias_correction,
                         decouple=decouple, safeguard_warmup=safeguard_warmup,
                         fsdp_in_use=fsdp_in_use,
-<<<<<<< HEAD
+                        slice_p=slice_p,
                         factored=factored,
                         eps2=eps2,
                         update_clip=update_clip)
-=======
-                        slice_p=slice_p)
->>>>>>> 85caa3d7
         self.d0 = d0
         super().__init__(params, defaults)
 
@@ -168,11 +162,8 @@
             group_lr = group['lr']
             d0 = group['d0']
             safeguard_warmup = group['safeguard_warmup']
-<<<<<<< HEAD
+            slice_p = group['slice_p']
             factored = group['factored']
-=======
-            slice_p = group['slice_p']
->>>>>>> 85caa3d7
 
             if group_lr not in [lr, 0.0]:
                 raise RuntimeError(f"Setting different lr values in different parameter groups is only supported for values of 0")
@@ -310,20 +301,21 @@
 
                 ### Take step
                 if update_clip is None:
-                    if beta1 > 0: 
+                    if beta1 > 0:
                         exp_avg = state['exp_avg']
                         p.data.addcdiv_(exp_avg, denom, value=-dlr)
-                    else: p.data.addcdiv_(grad, denom, value=-dlr * d)
+                    else:
+                        p.data.addcdiv_(grad, denom, value=-dlr * d)
                 else:
                     if beta1 > 0:
                         exp_avg = state['exp_avg']
-                        update=exp_avg.div(denom)
-                    else: update=grad.div(denom).mul_(d)
+                        update = exp_avg.div(denom)
+                    else:
+                        update = grad.div(denom).mul_(d)
                     clip_div=(self._rms(update) / update_clip).clamp_(min=1.0)
                     p.data.add_(update,alpha = -dlr / clip_div)
 
 
             group['k'] = k + 1
 
-        return loss
-        
+        return loss