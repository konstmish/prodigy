--- conflicted
+++ resolved
@@ -196,12 +196,7 @@
 
                     # Exponential moving average of gradient values
                     if beta1 > 0:
-<<<<<<< HEAD
-                        state['exp_avg'] = torch.zeros_like(p).detach()
-
-=======
                         state['exp_avg'] = torch.zeros_like(p.data).detach()
->>>>>>> fb43f678
                     # Exponential moving average of squared gradient values
                     if not factored or len(p.shape) < 2:
                         state['exp_avg_sq'] = torch.zeros_like(p).detach()
@@ -209,11 +204,6 @@
                         state["exp_avg_sq_row"] = torch.zeros(p.shape[:-1]).to(grad)
                         state["exp_avg_sq_col"] = torch.zeros(p.shape[:-2] + p.shape[-1:]).to(grad)
 
-<<<<<<< HEAD
-=======
-                exp_avg_sq = state['exp_avg_sq']
-
->>>>>>> fb43f678
                 s = state['s']
                 p0 = state['p0']
 
@@ -226,7 +216,6 @@
                     if beta1 > 0:
                         exp_avg = state['exp_avg']
                         exp_avg.mul_(beta1).add_(grad, alpha=d * (1-beta1))
-<<<<<<< HEAD
 
                     if not factored or len(p.shape) < 2:
                         exp_avg_sq = state['exp_avg_sq']
@@ -238,9 +227,6 @@
                         grad_sq=grad.square()
                         exp_avg_sq_row.mul_(beta2).add_(grad_sq.mean(dim=-1), alpha=d * d * (1-beta2)).add_(eps2)
                         exp_avg_sq_col.mul_(beta2).add_(grad_sq.mean(dim=-2), alpha=d * d * (1-beta2)).add_(eps2)
-=======
-                    exp_avg_sq.mul_(beta2).addcmul_(grad, grad, value=d * d * (1-beta2))
->>>>>>> fb43f678
 
                     if safeguard_warmup:
                         s.mul_(beta3).add_(sliced_grad, alpha=((d / d0) * d))
@@ -296,12 +282,6 @@
                 grad = p.grad.data
 
                 state = self.state[p]
-<<<<<<< HEAD
-=======
-
-                exp_avg_sq = state['exp_avg_sq']
-
->>>>>>> fb43f678
                 state['step'] += 1
 
                 if not factored or len(p.shape) < 2:
@@ -319,7 +299,6 @@
                     p.data.add_(p.data, alpha=-decay * dlr)
 
                 ### Take step
-<<<<<<< HEAD
                 if update_clip is None:
                     if beta1 > 0:
                         exp_avg = state['exp_avg']
@@ -335,13 +314,6 @@
                     clip_div=(self._rms(update) / update_clip).clamp_(min=1.0)
                     p.data.add_(update,alpha = -dlr / clip_div)
 
-=======
-                if beta1 > 0:
-                    exp_avg = state['exp_avg']
-                    p.data.addcdiv_(exp_avg, denom, value=-dlr)
-                else:
-                    p.data.addcdiv_(grad, denom, value=-dlr * d)
->>>>>>> fb43f678
 
             group['k'] = k + 1
 
